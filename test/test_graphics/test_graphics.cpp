/**
 * OTOS - Open Tec Operating System
 * Copyright (c) 2021 Sebastian Oberschwendtner, sebastian.oberschwendtner@gmail.com
 *
 *
 * This program is free software: you can redistribute it and/or modify
 * it under the terms of the GNU General Public License as published by
 * the Free Software Foundation, either version 3 of the License, or
 * (at your option) any later version.
 *
 * This program is distributed in the hope that it will be useful,
 * but WITHOUT ANY WARRANTY; without even the implied warranty of
 * MERCHANTABILITY or FITNESS FOR A PARTICULAR PURPOSE.  See the
 * GNU General Public License for more details.
 *
 * You should have received a copy of the GNU General Public License
 * along with this program.  If not, see <https://www.gnu.org/licenses/>.
 *
 */
/**
 ******************************************************************************
 * @file    test_graphics.c
 * @author  SO
<<<<<<< HEAD
 * @version v2.7.2
=======
 * @version v2.7.3
>>>>>>> 505adb54
 * @date    16-March-2021
 * @brief   Unit tests to test the graphics driver.
 ******************************************************************************
 */

// === Includes ===
#include <unity.h>
#include "graphics.h"

/** === Test List ===
 * ✓ Static buffer with variable size can be created
 * ✓ Graphics canvas can be created and the buffer assigned to it.
 * ✓ Canvas can write single pixel
 * ✓ Canvas can fill complete buffer with black and white
 * ▢ Canvas can write line to buffer:
 *      ✓ vertical line
 *      ✓ horizontal line
 *      ▢ sloped line
 * ▢ Canvas can write rectangle to buffer
 * ▢ Canvas can set cursor:
 *      ▢ set its coordinates
 *      ▢ get its current coordinates
 *      ▢ increment by fontsize
 *      ▢ does roll over at limits
 * ▢ Canvas can write character to buffer
 * ▢ Canvas can write string to buffer
 */

// === Fixtures ===
void setUp(void) {
// set stuff up here
};

void tearDown(void) {
// clean stuff up here
};

// === Define Tests ===

/// @brief test the buffer template
void test_buffer(void)
{
    // Test initialization of buffer
    Graphics::Buffer_BW<16, 8> UUT;
    TEST_ASSERT_EQUAL(16, UUT.width_px);
    TEST_ASSERT_EQUAL(8, UUT.height_px);
    TEST_ASSERT_EQUAL(16*8, UUT.pixels);

    // test writing to buffer
    UUT.data[10] = 0xAA;
    TEST_ASSERT_EQUAL(0, UUT.data[0]);
    TEST_ASSERT_EQUAL(0xAA, UUT.data[10]);

    UUT.data[12] = 0xBB;
    TEST_ASSERT_EQUAL(0, UUT.data[0]);
    TEST_ASSERT_EQUAL(0xBB, UUT.data[12]);
};

/// @brief test the constructor of a canvas object
void test_canvas_init(void)
{
    // Create buffer and object
    Graphics::Buffer_BW<8, 8> buffer;
    Graphics::Canvas_BW UUT(buffer.data.data(), buffer.width_px, buffer.height_px);
};

/// @brief test writting a pixel
void test_canvas_write_pixel(void)
{
    // Create buffer and object
    Graphics::Buffer_BW<8, 16> buffer;
    Graphics::Canvas_BW UUT(buffer.data.data(), buffer.width_px, buffer.height_px);

    // Write pixel
    UUT.draw_pixel(0, 0, Graphics::White);
    TEST_ASSERT_EQUAL(0x01, buffer.data[0]);
    UUT.draw_pixel(0, 0, Graphics::Black);
    TEST_ASSERT_EQUAL(0x00, buffer.data[0]);
    UUT.draw_pixel(1, 0, Graphics::White);
    TEST_ASSERT_EQUAL(0x01, buffer.data[1]);
    UUT.draw_pixel(1, 0, Graphics::Black);
    TEST_ASSERT_EQUAL(0x00, buffer.data[1]);
    UUT.draw_pixel(0, 1, Graphics::White);
    TEST_ASSERT_EQUAL(0x02, buffer.data[0]);
    UUT.draw_pixel(0, 1, Graphics::Black);
    TEST_ASSERT_EQUAL(0x00, buffer.data[0]);
    UUT.draw_pixel(1, 2, Graphics::White);
    TEST_ASSERT_EQUAL(0x04, buffer.data[1]);
    UUT.draw_pixel(1, 2, Graphics::Black);
    TEST_ASSERT_EQUAL(0x00, buffer.data[1]);

    // Test when pixel position is out of bounds
    UUT.draw_pixel(8, 0, Graphics::White);
    TEST_ASSERT_EQUAL(0, buffer.data[8]);

    // Test when width is greater than 8, fixes a bug in write_pixel
    Graphics::Buffer_BW<16, 16> buffer2;
    Graphics::Canvas_BW UUT2(buffer2.data.data(), buffer2.width_px, buffer2.height_px);

    // Write pixel
    UUT2.draw_pixel(0, 8, Graphics::White);
    TEST_ASSERT_EQUAL(0x01, buffer2.data[16]);
    UUT2.draw_pixel(0, 8, Graphics::Black);
    TEST_ASSERT_EQUAL(0x00, buffer2.data[16]);
    UUT2.draw_pixel(1, 8, Graphics::White);
    TEST_ASSERT_EQUAL(0x01, buffer2.data[17]);
    UUT2.draw_pixel(1, 8, Graphics::Black);
    TEST_ASSERT_EQUAL(0x00, buffer2.data[17]);
    UUT2.draw_pixel(0, 9, Graphics::White);
    TEST_ASSERT_EQUAL(0x02, buffer2.data[16]);
    UUT2.draw_pixel(0, 9, Graphics::Black);
    TEST_ASSERT_EQUAL(0x00, buffer2.data[16]);
    UUT2.draw_pixel(1, 10, Graphics::White);
    TEST_ASSERT_EQUAL(0x04, buffer2.data[17]);
    UUT2.draw_pixel(1, 10, Graphics::Black);
    TEST_ASSERT_EQUAL(0x00, buffer2.data[17]);
};

/// @brief test the filling of the canvas
void test_canvas_fill(void)
{
    // Create buffer and object
    Graphics::Buffer_BW<8, 8> buffer;
    Graphics::Canvas_BW UUT(buffer.data.data(), buffer.width_px, buffer.height_px);

    // Write pixel white
    UUT.fill(Graphics::White);
    for (unsigned int iPixel = 0; iPixel < buffer.pixels/8; iPixel++)
        TEST_ASSERT_EQUAL(0xFF, buffer.data[iPixel]);

    // Write pixel black
    UUT.fill(Graphics::Black);
    for (unsigned int iPixel = 0; iPixel < buffer.pixels/8; iPixel++)
        TEST_ASSERT_EQUAL(0x00, buffer.data[iPixel]);
};

/// @brief test adding horizontal lines on the canvas
void test_canvas_add_horizontal_line(void)
{
    // Create buffer and object
    Graphics::Buffer_BW<8, 32> buffer;
    Graphics::Canvas_BW UUT(buffer.data.data(), buffer.width_px, buffer.height_px);

    // draw a horizontal line
    Graphics::Coordinate Start(2,0);
    UUT.add_line_h(Start, 3);
    TEST_ASSERT_EQUAL(0x00, buffer.data[0]);
    TEST_ASSERT_EQUAL(0x00, buffer.data[1]);
    TEST_ASSERT_EQUAL(0x01, buffer.data[2]);
    TEST_ASSERT_EQUAL(0x01, buffer.data[3]);
    TEST_ASSERT_EQUAL(0x01, buffer.data[4]);
    TEST_ASSERT_EQUAL(0x00, buffer.data[5]);
    TEST_ASSERT_EQUAL(0x00, buffer.data[6]);
    TEST_ASSERT_EQUAL(0x00, buffer.data[7]);
    TEST_ASSERT_EQUAL(0x00, buffer.data[8]);

    // draw a horizontal line
    Start.set(2,25);
    UUT.add_line_h(Start, 3);
    TEST_ASSERT_EQUAL(0x00, buffer.data[23]);
    TEST_ASSERT_EQUAL(0x00, buffer.data[24]);
    TEST_ASSERT_EQUAL(0x00, buffer.data[25]);
    TEST_ASSERT_EQUAL(0x02, buffer.data[26]);
    TEST_ASSERT_EQUAL(0x02, buffer.data[27]);
    TEST_ASSERT_EQUAL(0x02, buffer.data[28]);
    TEST_ASSERT_EQUAL(0x00, buffer.data[29]);
    TEST_ASSERT_EQUAL(0x00, buffer.data[30]);
    TEST_ASSERT_EQUAL(0x00, buffer.data[31]);

    // draw a horizontal line
    buffer.data.fill(0);
    Start.set(2,0);
    UUT.add_line_h(Start, 5, 1);
    TEST_ASSERT_EQUAL(0x00, buffer.data[0]);
    TEST_ASSERT_EQUAL(0x00, buffer.data[1]);
    TEST_ASSERT_EQUAL(0x01, buffer.data[2]);
    TEST_ASSERT_EQUAL(0x00, buffer.data[3]);
    TEST_ASSERT_EQUAL(0x01, buffer.data[4]);
    TEST_ASSERT_EQUAL(0x00, buffer.data[5]);
    TEST_ASSERT_EQUAL(0x01, buffer.data[6]);
    TEST_ASSERT_EQUAL(0x00, buffer.data[7]);
    TEST_ASSERT_EQUAL(0x00, buffer.data[8]);

};

/// @brief test adding vertical lines on the canvas
void test_canvas_add_vertical_line(void)
{
    // Create buffer and object
    Graphics::Buffer_BW<8, 16> buffer;
    Graphics::Canvas_BW UUT(buffer.data.data(), buffer.width_px, buffer.height_px);

    // draw a vertical line
    Graphics::Coordinate Start(0,0);
    UUT.add_line_v(Start, 5);
    TEST_ASSERT_EQUAL(0b00011111, buffer.data[0]);

    Start.set(1,2);
    UUT.add_line_v(Start, 5);
    TEST_ASSERT_EQUAL(0b01111100, buffer.data[1]);

    Start.set(2,2);
    UUT.add_line_v(Start, 9);
    TEST_ASSERT_EQUAL(0b11111100, buffer.data[2]);
    TEST_ASSERT_EQUAL(0b00000111, buffer.data[10]);

    Start.set(3,0);
    UUT.add_line_v(Start, 16);
    TEST_ASSERT_EQUAL(0b11111111, buffer.data[3]);
    TEST_ASSERT_EQUAL(0b11111111, buffer.data[11]);

    Start.set(4,3);
    UUT.add_line_v(Start, 13);
    TEST_ASSERT_EQUAL(0b11111000, buffer.data[4]);
    TEST_ASSERT_EQUAL(0b11111111, buffer.data[12]);
};

/// @brief test the cursor functionality of the canvas
void test_cursor(void)
{
    // Create buffer and object
    Graphics::Buffer_BW<32, 32> buffer;
    Graphics::Canvas_BW UUT(buffer.data.data(), buffer.width_px, buffer.height_px);

    // Test the initial cursor position
    TEST_ASSERT_EQUAL(0, UUT.cursor.x_pos);
    TEST_ASSERT_EQUAL(0, UUT.cursor.y_pos);

    // Test setting the cursor position
    UUT.set_cursor(2,3);
    TEST_ASSERT_EQUAL(12, UUT.cursor.x_pos);
    TEST_ASSERT_EQUAL(24, UUT.cursor.y_pos);

    // Test the limit of the cursor position
    UUT.set_cursor(6,5);
    TEST_ASSERT_EQUAL(0, UUT.cursor.x_pos);
    TEST_ASSERT_EQUAL(0, UUT.cursor.y_pos);

    // Test the newline
    UUT.newline();
    TEST_ASSERT_EQUAL(0, UUT.cursor.x_pos);
    TEST_ASSERT_EQUAL(8, UUT.cursor.y_pos);

    // Test the newline when at the end of the buffer
    UUT.set_cursor(5,3);
    UUT.newline();
    TEST_ASSERT_EQUAL(0, UUT.cursor.x_pos);
    TEST_ASSERT_EQUAL(0, UUT.cursor.y_pos);
};

/// @brief test writting a character
void test_add_character(void)
{
    // Create buffer and object
    Graphics::Buffer_BW<16, 16> buffer;
    Graphics::Canvas_BW UUT(buffer.data.data(), buffer.width_px, buffer.height_px);

    // add the character
    UUT.add_char('B');
    TEST_ASSERT_EQUAL(Font::Font_Small['B'][0], buffer.data[0]);
    TEST_ASSERT_EQUAL(Font::Font_Small['B'][1], buffer.data[1]);
    TEST_ASSERT_EQUAL(Font::Font_Small['B'][2], buffer.data[2]);
    TEST_ASSERT_EQUAL(Font::Font_Small['B'][3], buffer.data[3]);
    TEST_ASSERT_EQUAL(Font::Font_Small['B'][4], buffer.data[4]);
    TEST_ASSERT_EQUAL(Font::Font_Small['B'][5], buffer.data[5]);

    // add another character
    UUT.add_char('D');
    TEST_ASSERT_EQUAL(Font::Font_Small['D'][0], buffer.data[6]);
    TEST_ASSERT_EQUAL(Font::Font_Small['D'][1], buffer.data[7]);
    TEST_ASSERT_EQUAL(Font::Font_Small['D'][2], buffer.data[8]);
    TEST_ASSERT_EQUAL(Font::Font_Small['D'][3], buffer.data[9]);
    TEST_ASSERT_EQUAL(Font::Font_Small['D'][4], buffer.data[10]);
    TEST_ASSERT_EQUAL(Font::Font_Small['D'][5], buffer.data[11]);

    // add another character
    UUT.set_cursor(0,1);
    UUT.add_char('F');
    TEST_ASSERT_EQUAL(Font::Font_Small['F'][0], buffer.data[16]);
    TEST_ASSERT_EQUAL(Font::Font_Small['F'][1], buffer.data[17]);
    TEST_ASSERT_EQUAL(Font::Font_Small['F'][2], buffer.data[18]);
    TEST_ASSERT_EQUAL(Font::Font_Small['F'][3], buffer.data[19]);
    TEST_ASSERT_EQUAL(Font::Font_Small['F'][4], buffer.data[20]);
    TEST_ASSERT_EQUAL(Font::Font_Small['F'][5], buffer.data[21]);
};

/// @brief test adding a string
void test_add_string(void)
{
    // Create buffer and object
    Graphics::Buffer_BW<16, 16> buffer;
    Graphics::Canvas_BW UUT(buffer.data.data(), buffer.width_px, buffer.height_px);

    // add the character
    UUT.add_string("GD");
    TEST_ASSERT_EQUAL(Font::Font_Small['G'][0], buffer.data[0]);
    TEST_ASSERT_EQUAL(Font::Font_Small['G'][1], buffer.data[1]);
    TEST_ASSERT_EQUAL(Font::Font_Small['G'][2], buffer.data[2]);
    TEST_ASSERT_EQUAL(Font::Font_Small['G'][3], buffer.data[3]);
    TEST_ASSERT_EQUAL(Font::Font_Small['G'][4], buffer.data[4]);
    TEST_ASSERT_EQUAL(Font::Font_Small['G'][5], buffer.data[5]);
    TEST_ASSERT_EQUAL(Font::Font_Small['D'][0], buffer.data[6]);
    TEST_ASSERT_EQUAL(Font::Font_Small['D'][1], buffer.data[7]);
    TEST_ASSERT_EQUAL(Font::Font_Small['D'][2], buffer.data[8]);
    TEST_ASSERT_EQUAL(Font::Font_Small['D'][3], buffer.data[9]);
    TEST_ASSERT_EQUAL(Font::Font_Small['D'][4], buffer.data[10]);
    TEST_ASSERT_EQUAL(Font::Font_Small['D'][5], buffer.data[11]);

    // add character with linebreak
    buffer.data.fill(0);
    UUT.set_cursor(0,0);
    UUT.add_string("G\nD");
    TEST_ASSERT_EQUAL(Font::Font_Small['G'][0], buffer.data[0]);
    TEST_ASSERT_EQUAL(Font::Font_Small['G'][1], buffer.data[1]);
    TEST_ASSERT_EQUAL(Font::Font_Small['G'][2], buffer.data[2]);
    TEST_ASSERT_EQUAL(Font::Font_Small['G'][3], buffer.data[3]);
    TEST_ASSERT_EQUAL(Font::Font_Small['G'][4], buffer.data[4]);
    TEST_ASSERT_EQUAL(Font::Font_Small['G'][5], buffer.data[5]);
    TEST_ASSERT_EQUAL(Font::Font_Small['D'][0], buffer.data[16]);
    TEST_ASSERT_EQUAL(Font::Font_Small['D'][1], buffer.data[17]);
    TEST_ASSERT_EQUAL(Font::Font_Small['D'][2], buffer.data[18]);
    TEST_ASSERT_EQUAL(Font::Font_Small['D'][3], buffer.data[19]);
    TEST_ASSERT_EQUAL(Font::Font_Small['D'][4], buffer.data[20]);
    TEST_ASSERT_EQUAL(Font::Font_Small['D'][5], buffer.data[21]);
};

/// @brief Test the normal font size
void test_font_normal(void)
{
    // Create buffer and object
    Graphics::Buffer_BW<16, 16> buffer;
    Graphics::Canvas_BW UUT(buffer.data.data(), buffer.width_px, buffer.height_px);

    // Change the fontsize
    UUT.set_fontsize(Font::Size::Normal);

    // Test writting new characters
    UUT.add_char('A');
    
    // Perform testing
    TEST_ASSERT_EQUAL(Font::Font_Normal['A'][ 1], buffer.data[ 0]);
    TEST_ASSERT_EQUAL(Font::Font_Normal['A'][ 3], buffer.data[ 1]);
    TEST_ASSERT_EQUAL(Font::Font_Normal['A'][ 5], buffer.data[ 2]);
    TEST_ASSERT_EQUAL(Font::Font_Normal['A'][ 7], buffer.data[ 3]);
    TEST_ASSERT_EQUAL(Font::Font_Normal['A'][ 9], buffer.data[ 4]);
    TEST_ASSERT_EQUAL(Font::Font_Normal['A'][11], buffer.data[ 5]);
    TEST_ASSERT_EQUAL(Font::Font_Normal['A'][13], buffer.data[ 6]);
    TEST_ASSERT_EQUAL(Font::Font_Normal['A'][15], buffer.data[ 7]);
    TEST_ASSERT_EQUAL(Font::Font_Normal['A'][17], buffer.data[ 8]);
    TEST_ASSERT_EQUAL(Font::Font_Normal['A'][19], buffer.data[ 9]);
    TEST_ASSERT_EQUAL(Font::Font_Normal['A'][21], buffer.data[10]);
    TEST_ASSERT_EQUAL(Font::Font_Normal['A'][23], buffer.data[11]);
    TEST_ASSERT_EQUAL(Font::Font_Normal['A'][ 0], buffer.data[16]);
    TEST_ASSERT_EQUAL(Font::Font_Normal['A'][ 2], buffer.data[17]);
    TEST_ASSERT_EQUAL(Font::Font_Normal['A'][ 4], buffer.data[18]);
    TEST_ASSERT_EQUAL(Font::Font_Normal['A'][ 6], buffer.data[19]);
    TEST_ASSERT_EQUAL(Font::Font_Normal['A'][ 8], buffer.data[20]);
    TEST_ASSERT_EQUAL(Font::Font_Normal['A'][10], buffer.data[21]);
    TEST_ASSERT_EQUAL(Font::Font_Normal['A'][12], buffer.data[22]);
    TEST_ASSERT_EQUAL(Font::Font_Normal['A'][14], buffer.data[23]);
    TEST_ASSERT_EQUAL(Font::Font_Normal['A'][16], buffer.data[24]);
    TEST_ASSERT_EQUAL(Font::Font_Normal['A'][18], buffer.data[25]);
    TEST_ASSERT_EQUAL(Font::Font_Normal['A'][20], buffer.data[26]);
    TEST_ASSERT_EQUAL(Font::Font_Normal['A'][22], buffer.data[27]);
};

/// === Run Tests ===
int main(int argc, char** argv)
{
    UNITY_BEGIN();
    RUN_TEST(test_buffer);
    RUN_TEST(test_canvas_init);
    RUN_TEST(test_canvas_write_pixel);
    RUN_TEST(test_canvas_fill);
    RUN_TEST(test_canvas_add_horizontal_line);
    RUN_TEST(test_canvas_add_vertical_line);
    RUN_TEST(test_cursor);
    RUN_TEST(test_add_character);
    RUN_TEST(test_add_string);
    RUN_TEST(test_font_normal);
    return UNITY_END();
};<|MERGE_RESOLUTION|>--- conflicted
+++ resolved
@@ -21,11 +21,7 @@
  ******************************************************************************
  * @file    test_graphics.c
  * @author  SO
-<<<<<<< HEAD
- * @version v2.7.2
-=======
  * @version v2.7.3
->>>>>>> 505adb54
  * @date    16-March-2021
  * @brief   Unit tests to test the graphics driver.
  ******************************************************************************
